--- conflicted
+++ resolved
@@ -37,11 +37,7 @@
   projectDate: string;
   agent: string;
   invoiceCompany: string;
-<<<<<<< HEAD
-  presenterWorkType: string;
-=======
   presenter: string;
->>>>>>> c772ecc2
   projectTitle: string;
   projectNature: string;
   amount: string;
@@ -143,11 +139,7 @@
         projectDate: project.projectDate,
         agent: project.agent,
         invoiceCompany: project.invoiceCompany,
-<<<<<<< HEAD
-        presenterWorkType: project.presenterWorkType,
-=======
         presenter: project.presenter,
->>>>>>> c772ecc2
         projectTitle: project.projectTitle,
         projectNature: project.projectNature,
         amount: project.amount,
