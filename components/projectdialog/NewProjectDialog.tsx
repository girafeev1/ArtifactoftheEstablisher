--- conflicted
+++ resolved
@@ -24,13 +24,8 @@
   setProjectTitle: (val: string) => void;
   projectNature: string;
   setProjectNature: (val: string) => void;
-<<<<<<< HEAD
-  presenterWorkType: string;
-  setPresenterWorkType: (val: string) => void;
-=======
   presenter: string;
   setPresenter: (val: string) => void;
->>>>>>> c772ecc2
   amount: string;
   setAmount: (val: string) => void;
   clientsData: ClientEntry[];
@@ -56,13 +51,8 @@
   setProjectTitle,
   projectNature,
   setProjectNature,
-<<<<<<< HEAD
-  presenterWorkType,
-  setPresenterWorkType,
-=======
   presenter,
   setPresenter,
->>>>>>> c772ecc2
   amount,
   setAmount,
   clientsData,
@@ -84,11 +74,7 @@
 
   const handleSaveInternal = async (next: boolean) => {
     const finalCompany = useManualCompany ? manualCompany : clientCompany;
-<<<<<<< HEAD
-    if (!projectNumber || !projectDate || !finalCompany || !presenterWorkType || !projectTitle || !projectNature || !amount) {
-=======
     if (!projectNumber || !projectDate || !finalCompany || !presenter || !projectTitle || !projectNature || !amount) {
->>>>>>> c772ecc2
       console.log('[NewProjectDialog] Validation failed: Missing required fields');
       alert('All fields are required');
       return;
@@ -99,11 +85,7 @@
         projectDate,
         agent: '',
         invoiceCompany: finalCompany,
-<<<<<<< HEAD
-        presenterWorkType,
-=======
         presenter,
->>>>>>> c772ecc2
         projectTitle,
         projectNature,
         amount,
@@ -230,13 +212,8 @@
           Presenter / Work Type:
         </Typography>
         <TextField
-<<<<<<< HEAD
-          value={presenterWorkType}
-          onChange={(e) => setPresenterWorkType(e.target.value)}
-=======
           value={presenter}
           onChange={(e) => setPresenter(e.target.value)}
->>>>>>> c772ecc2
           fullWidth
         />
       </Box>
