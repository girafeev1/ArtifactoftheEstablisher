import React, { useState, useEffect } from 'react'
import {
  Dialog,
  DialogTitle,
  DialogContent,
  DialogActions,
  TextField,
  Button,
  MenuItem,
  Typography,
} from '@mui/material'
import { collection, addDoc, Timestamp } from 'firebase/firestore'
import { getAuth } from 'firebase/auth'
import { db } from '../../lib/firebase'
<<<<<<< HEAD
import { listBanks, listAccounts, buildBankLabel, BankInfo, AccountInfo } from '../../lib/erlDirectory'
import { buildIdentifier } from '../../lib/payments/format'
=======
import { fetchBanks } from '../../lib/erlDirectory'
import { normalizeIdentifier } from '../../lib/payments/format'
>>>>>>> c5ed22b6
import { PATHS, logPath } from '../../lib/paths'
import { useBillingClient, billingKey } from '../../lib/billing/useBilling'
import { writeSummaryFromCache } from '../../lib/liveRefresh'

export default function PaymentModal({
  abbr,
  account,
  open,
  onClose,
}: {
  abbr: string
  account: string
  open: boolean
  onClose: () => void
}) {
  const [amount, setAmount] = useState('')
  const [madeOn, setMadeOn] = useState('')
  const [method, setMethod] = useState('')
  const [entity, setEntity] = useState('')
  const [bankCode, setBankCode] = useState('')
  const [accountId, setAccountId] = useState('')
  const [banks, setBanks] = useState<BankInfo[]>([])
  const [accounts, setAccounts] = useState<AccountInfo[]>([])
  const [bankError, setBankError] = useState<string | null>(null)
  const [refNumber, setRefNumber] = useState('')
  const qc = useBillingClient()
  const isErl = entity === 'Music Establish (ERL)'

  useEffect(() => {
    if (!isErl) {
      setBankCode('')
      setAccountId('')
      setBankError(null)
    }
  }, [isErl])

  useEffect(() => {
    if (isErl && banks.length === 0) {
      listBanks()
        .then((b) => {
          setBanks(b)
          setBankError(null)
        })
        .catch(() => setBankError('Bank directory unavailable (check permissions)'))
    }
  }, [isErl, banks.length])

  useEffect(() => {
    if (bankCode) {
      listAccounts(bankCode)
        .then((a) => setAccounts(a))
        .catch(() => setAccounts([]))
    } else {
      setAccounts([])
    }
    setAccountId('')
  }, [bankCode])

  const save = async () => {
    const paymentsPath = PATHS.payments(abbr)
    logPath('addPayment', paymentsPath)
    const colRef = collection(db, paymentsPath)
    const today = new Date()
    const date = madeOn ? new Date(madeOn) : today
    const data: any = {
      amount: Number(amount) || 0,
      paymentMade: Timestamp.fromDate(date),
      remainingAmount: Number(amount) || 0,
      assignedSessions: [],
      assignedRetainers: [],
      method,
      entity,
      refNumber,
      timestamp: Timestamp.now(),
      editedBy: getAuth().currentUser?.email || 'system',
    }
    if (isErl) {
      const id = normalizeIdentifier(data.identifier, bankCode, accountId)
      if (id) {
        data.identifier = id
        data.bankCode = bankCode
        data.accountDocId = accountId
      }
    }
    await addDoc(colRef, data)
    qc.setQueryData(billingKey(abbr, account), (prev?: any) => {
      if (!prev) return prev
      return {
        ...prev,
        balanceDue: Math.max(0, (prev.balanceDue || 0) - (Number(amount) || 0)),
      }
    })
    await writeSummaryFromCache(qc, abbr, account)
  }

  return (
    <Dialog
      open={open}
      onClose={onClose}
      fullWidth
      maxWidth="xs"
      PaperProps={{
        sx: { display: 'flex', flexDirection: 'column', height: '100%' },
      }}
    >
      <DialogTitle sx={{ fontFamily: 'Cantata One' }}>Add Payment</DialogTitle>
      <DialogContent sx={{ flex: 1, overflow: 'auto', pb: '64px' }}>
        <TextField
          label="Payment Amount"
          type="number"
          value={amount}
          onChange={(e) => setAmount(e.target.value)}
          fullWidth
          autoFocus
          sx={{ mt: 1 }}
          InputLabelProps={{
            sx: { fontFamily: 'Newsreader', fontWeight: 200 },
          }}
          inputProps={{ style: { fontFamily: 'Newsreader', fontWeight: 500 } }}
        />
        <TextField
          label="Payment Made On"
          type="date"
          value={madeOn}
          onChange={(e) => setMadeOn(e.target.value)}
          fullWidth
          InputLabelProps={{
            shrink: true,
            sx: { fontFamily: 'Newsreader', fontWeight: 200 },
          }}
          inputProps={{ style: { fontFamily: 'Newsreader', fontWeight: 500 } }}
          sx={{ mt: 2 }}
        />
        <TextField
          label="Payment Method"
          select
          value={method}
          onChange={(e) => setMethod(e.target.value)}
          fullWidth
          InputLabelProps={{ sx: { fontFamily: 'Newsreader', fontWeight: 200 } }}
          inputProps={{
            style: { fontFamily: 'Newsreader', fontWeight: 500 },
            'data-testid': 'method-select',
          }}
          sx={{ mt: 2 }}
        >
          {['FPS', 'Bank Transfer', 'Cheque'].map((m) => (
            <MenuItem key={m} value={m}>
              {m}
            </MenuItem>
          ))}
        </TextField>
        <TextField
          label="Entity"
          select
          value={entity}
          onChange={(e) => {
            const val = e.target.value
            setEntity(val)
            if (val !== 'Music Establish (ERL)') {
              setBankCode('')
              setAccountId('')
            }
          }}
          fullWidth
          InputLabelProps={{ sx: { fontFamily: 'Newsreader', fontWeight: 200 } }}
          inputProps={{
            style: { fontFamily: 'Newsreader', fontWeight: 500 },
            'data-testid': 'entity-select',
          }}
          sx={{ mt: 2 }}
        >
          <MenuItem value="Music Establish (ERL)">Music Establish (ERL)</MenuItem>
          <MenuItem value="Personal">Personal</MenuItem>
        </TextField>
        {isErl && (
          <>
            <TextField
              label="Bank"
              select
              value={bankCode}
              onChange={(e) => setBankCode(e.target.value)}
              fullWidth
              InputLabelProps={{
                sx: { fontFamily: 'Newsreader', fontWeight: 200 },
              }}
              inputProps={{
                style: { fontFamily: 'Newsreader', fontWeight: 500 },
                'data-testid': 'bank-select',
              }}
              sx={{ mt: 2 }}
            >
              {banks.map((b) => (
                <MenuItem key={b.bankCode} value={b.bankCode}>
                  {buildBankLabel(b)}
                </MenuItem>
              ))}
            </TextField>
            <TextField
              label="Bank Account"
              select
              value={accountId}
              onChange={(e) => setAccountId(e.target.value)}
              fullWidth
              InputLabelProps={{
                sx: { fontFamily: 'Newsreader', fontWeight: 200 },
              }}
              inputProps={{
                style: { fontFamily: 'Newsreader', fontWeight: 500 },
                'data-testid': 'bank-account-select',
              }}
              sx={{ mt: 2 }}
            >
              {accounts.map((a) => (
                <MenuItem key={a.accountDocId} value={a.accountDocId}>
                  {a.accountType}
                </MenuItem>
              ))}
            </TextField>
            {bankError && (
              <Typography variant="body2" color="error" sx={{ mt: 1 }}>
                {bankError}
              </Typography>
            )}
          </>
        )}
        <TextField
          label="Reference Number"
          value={refNumber}
          onChange={(e) => setRefNumber(e.target.value)}
          fullWidth
          InputLabelProps={{ sx: { fontFamily: 'Newsreader', fontWeight: 200 } }}
          inputProps={{
            style: { fontFamily: 'Newsreader', fontWeight: 500 },
            'data-testid': 'ref-input',
          }}
          sx={{ mt: 2 }}
        />
      </DialogContent>
      <DialogActions className="dialog-footer" data-testid="dialog-footer">
        <Button onClick={onClose} data-testid="back-button">
          Back
        </Button>
        <Button
          onClick={async () => {
            await save()
            setAmount('')
            setMadeOn('')
            setMethod('')
            setEntity('')
            setBankCode('')
            setAccountId('')
            setRefNumber('')
            onClose()
          }}
          disabled={!method || !entity || (isErl && (!bankCode || !accountId))}
          data-testid="submit-payment"
        >
          Submit
        </Button>
      </DialogActions>
    </Dialog>
  )
}<|MERGE_RESOLUTION|>--- conflicted
+++ resolved
@@ -12,13 +12,8 @@
 import { collection, addDoc, Timestamp } from 'firebase/firestore'
 import { getAuth } from 'firebase/auth'
 import { db } from '../../lib/firebase'
-<<<<<<< HEAD
 import { listBanks, listAccounts, buildBankLabel, BankInfo, AccountInfo } from '../../lib/erlDirectory'
 import { buildIdentifier } from '../../lib/payments/format'
-=======
-import { fetchBanks } from '../../lib/erlDirectory'
-import { normalizeIdentifier } from '../../lib/payments/format'
->>>>>>> c5ed22b6
 import { PATHS, logPath } from '../../lib/paths'
 import { useBillingClient, billingKey } from '../../lib/billing/useBilling'
 import { writeSummaryFromCache } from '../../lib/liveRefresh'
