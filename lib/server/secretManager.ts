// lib/server/secretManager.ts

import { SecretManagerServiceClient } from '@google-cloud/secret-manager';
import { TextDecoder } from 'util';
import {
  loadSecrets,
  GOOGLE_PROJECT_ID,
  GOOGLE_CLIENT_EMAIL,
  GOOGLE_PRIVATE_KEY,
} from './loadSecrets';

interface SecretFetchResult {
  secrets: Record<string, string>;
  diagnostics: {
    success: boolean;
    fetchedSecrets: string[];
    errors: { secret: string; message: string }[];
  };
}

export async function loadAppSecrets(): Promise<SecretFetchResult> {
  const { projectId, clientEmail, privateKey } = loadSecrets();
  const creds = {
    project_id: projectId,
    client_email: clientEmail,
    private_key: privateKey.replace(/\\n/g, '\n'),
  };

  const hasExplicitCreds =
    Boolean(creds.project_id) &&
    Boolean(creds.client_email) &&
    Boolean(creds.private_key);

  if (!hasExplicitCreds) {
    const missing: string[] = [];
    if (!creds.project_id) missing.push('GOOGLE_PROJECT_ID');
    if (!creds.client_email) missing.push('GOOGLE_CLIENT_EMAIL');
    if (!creds.private_key) missing.push('GOOGLE_PRIVATE_KEY');
    console.warn(
      `[secretManager] Missing credentials: ${missing.join(', ') || 'unknown'}`
    );
    console.log(
      '[secretManager] Falling back to Application Default Credentials.'
    );
  }

  const client = hasExplicitCreds
    ? new SecretManagerServiceClient({
        credentials: {
          client_email: creds.client_email,
          private_key: creds.private_key,
        },
        projectId: creds.project_id,
      })
    : new SecretManagerServiceClient();

<<<<<<< HEAD
  const resolvedProjectId = hasExplicitCreds
    ? creds.project_id
    : await client.getProjectId();
=======
  const projectId = hasExplicitCreds ? creds.project_id : await client.getProjectId();
>>>>>>> ec001bdb

  const secrets: Record<string, string> = {};
  const diagnostics = {
    success: true,
    fetchedSecrets: [] as string[],
    errors: [] as { secret: string; message: string }[],
  };

  const secretNames = [
    { name: 'OAUTH_CLIENT_ID', key: 'OAUTH_CLIENT_ID' },
    { name: 'OAUTH_CLIENT_SECRET', key: 'OAUTH_CLIENT_SECRET' },
    { name: 'NEXTAUTH_SECRET', key: 'NEXTAUTH_SECRET' },
    { name: 'PMS_REFERENCE_LOG_ID', key: 'PMS_REFERENCE_LOG_ID' },
    { name: 'NEXTAUTH_URL', key: 'NEXTAUTH_URL' },
  ];

  for (const { name, key } of secretNames) {
    try {
      const [version] = await client.accessSecretVersion({
<<<<<<< HEAD
        name: `projects/${resolvedProjectId}/secrets/${name}/versions/latest`,
=======
        name: `projects/${projectId}/secrets/${name}/versions/latest`,
>>>>>>> ec001bdb
      });

      const data = version.payload?.data;
      let secretValue = '';

      if (data) {
        if (typeof data === 'string') {
          secretValue = data;
        } else {
          const decoder = new TextDecoder('utf-8');
          secretValue = decoder.decode(data);
        }
      }

      secrets[key] = secretValue;
      diagnostics.fetchedSecrets.push(name);

      if (key === 'NEXTAUTH_URL') {
        process.env.NEXTAUTH_URL = secretValue;
      }
    } catch (error: any) {
      diagnostics.success = false;
      diagnostics.errors.push({ secret: name, message: error.message });
    }
  }

  if (!diagnostics.success) {
    console.error('Diagnostics - Secret Fetching Failed:', diagnostics.errors);
  } else {
    console.log('Diagnostics - Successfully fetched secrets:', diagnostics.fetchedSecrets);
  }

  return { secrets, diagnostics };
}<|MERGE_RESOLUTION|>--- conflicted
+++ resolved
@@ -54,13 +54,10 @@
       })
     : new SecretManagerServiceClient();
 
-<<<<<<< HEAD
+
   const resolvedProjectId = hasExplicitCreds
     ? creds.project_id
     : await client.getProjectId();
-=======
-  const projectId = hasExplicitCreds ? creds.project_id : await client.getProjectId();
->>>>>>> ec001bdb
 
   const secrets: Record<string, string> = {};
   const diagnostics = {
@@ -80,11 +77,7 @@
   for (const { name, key } of secretNames) {
     try {
       const [version] = await client.accessSecretVersion({
-<<<<<<< HEAD
         name: `projects/${resolvedProjectId}/secrets/${name}/versions/latest`,
-=======
-        name: `projects/${projectId}/secrets/${name}/versions/latest`,
->>>>>>> ec001bdb
       });
 
       const data = version.payload?.data;
