// lib/projectOverview.ts

import { drive_v3 } from 'googleapis';
import { sheets_v4 } from 'googleapis/build/src/apis/sheets/v4';

export interface ProjectRow {
  projectNumber: string;
  projectDate: string;
  agent: string;
  invoiceCompany: string;
<<<<<<< HEAD
  presenterWorkType: string;
=======
  presenter: string;
>>>>>>> c772ecc2
  projectTitle: string;
  projectNature: string;
  amount: string;
  paid: 'TRUE' | 'FALSE';
  paidOnDate: string;
  bankAccountIdentifier: string;
  invoice: string;
  invoiceUrl: string;
}

export async function fetchProjectRows(
  sheets: sheets_v4.Sheets,
  spreadsheetId: string,
  startRow: number = 6
): Promise<ProjectRow[]> {
  const range = `A${startRow}:L`;
  console.log('[fetchProjectRows] Using range:', range);
  // Request grid data so that we can read formattedValue (which is the displayed text)
  const response = await sheets.spreadsheets.get({
    spreadsheetId,
    ranges: [range],
    includeGridData: true,
  });
  const sheet = response.data.sheets?.[0];
  if (!sheet || !sheet.data || sheet.data.length === 0) {
    console.error('[fetchProjectRows] No sheet data found');
    return [];
  }
  const gridData = sheet.data[0];
  if (!gridData.rowData) return [];

  // Helper function: Use formattedValue if available.
  const cellText = (idx: number, cellValues: any[]): string => {
    const cell = cellValues[idx];
    if (!cell) return '';
    if (cell.formattedValue) {
      return cell.formattedValue;
    }
    if (cell.effectiveValue && 'stringValue' in cell.effectiveValue) {
      return cell.effectiveValue.stringValue || '';
    }
    return '';
  };

  const rows: ProjectRow[] = [];
  gridData.rowData.forEach((rowData, rowIndex) => {
    if (!rowData.values) return;
    const values = rowData.values;
    // Filter out rows with an empty first cell or if it contains "total" (case‑insensitive)
    const firstCell = cellText(0, values);
    if (!firstCell || firstCell.toLowerCase().includes("total")) {
      console.log(`[fetchProjectRows] Skipping row ${rowIndex + startRow}: "${firstCell}"`);
      return;
    }
    const rawAmount = cellText(7, values);
    const numericAmount = parseFloat(rawAmount.replace(/[^\d.-]+/g, '')) || 0;
    // For the invoice cell (index 10), check for hyperlink in the cell object.
    let invoice = cellText(11, values);
    let invoiceUrl = '';
    if (values[11] && values[11].hyperlink) {
      invoiceUrl = values[11].hyperlink;
    }
    rows.push({
      projectNumber: cellText(0, values),
      projectDate: cellText(1, values),
      agent: cellText(2, values),
      invoiceCompany: cellText(3, values),
<<<<<<< HEAD
      presenterWorkType: cellText(4, values),
=======
      presenter: cellText(4, values),
>>>>>>> c772ecc2
      projectTitle: cellText(5, values),
      projectNature: cellText(6, values),
      amount: numericAmount.toFixed(2),
      paid: cellText(8, values) || 'FALSE',
      paidOnDate: cellText(9, values),
      bankAccountIdentifier: cellText(10, values),
      invoice,
      invoiceUrl,
    });
    console.log(`[fetchProjectRows] Row ${rowIndex + startRow}: projectDate="${cellText(1, values)}", paid="${cellText(8, values)}", bankAccountIdentifier="${cellText(10, values)}", invoiceUrl="${invoiceUrl}"`);
  });
  return rows;
}

export async function listProjectOverviewFiles(
  drive: drive_v3.Drive,
  subsidiaryIds: string[] = []
): Promise<Record<string, Array<{
  companyIdentifier: string;
  fullCompanyName: string;
  file: drive_v3.Schema$File;
}>>> {
  // ... (rest of this function remains unchanged)
  const response = await drive.files.list({
    q: "mimeType='application/vnd.google-apps.spreadsheet' and name contains 'Project Overview'",
    fields: 'files(id, name)',
    supportsAllDrives: true,
    includeItemsFromAllDrives: true,
  });
  const files = response.data.files || [];
  const projectsByCategory: Record<string, Array<{
    companyIdentifier: string;
    fullCompanyName: string;
    file: drive_v3.Schema$File;
  }>> = {};

  files.forEach((file) => {
    if (!file.name) return;
    const match = file.name.match(/^(\d{4})\s+(\S+)\s+Project Overview/i);
    if (match) {
      const year = match[1];
      const subsidiary = match[2];
      if (!projectsByCategory[year]) {
        projectsByCategory[year] = [];
      }
      projectsByCategory[year].push({
        companyIdentifier: subsidiary,
        fullCompanyName: file.name,
        file,
      });
    }
  });
  Object.keys(projectsByCategory).forEach((year) => {
    projectsByCategory[year].sort((a, b) =>
      a.fullCompanyName.localeCompare(b.fullCompanyName)
    );
  });
  return projectsByCategory;
}

export function computeNextProjectNumber(year: string, projects: ProjectRow[]): string {
  let max = 0;
  projects.forEach(p => {
    const m = p.projectNumber.trim().match(/^#?(\d{4})-(\d{3})$/);
    if (m && m[1] === year) {
      const num = parseInt(m[2], 10);
      if (num > max) max = num;
    }
  });
  const next = String(max + 1).padStart(3, '0');
  return `#${year}-${next}`;
}<|MERGE_RESOLUTION|>--- conflicted
+++ resolved
@@ -8,11 +8,7 @@
   projectDate: string;
   agent: string;
   invoiceCompany: string;
-<<<<<<< HEAD
-  presenterWorkType: string;
-=======
   presenter: string;
->>>>>>> c772ecc2
   projectTitle: string;
   projectNature: string;
   amount: string;
@@ -80,11 +76,7 @@
       projectDate: cellText(1, values),
       agent: cellText(2, values),
       invoiceCompany: cellText(3, values),
-<<<<<<< HEAD
-      presenterWorkType: cellText(4, values),
-=======
       presenter: cellText(4, values),
->>>>>>> c772ecc2
       projectTitle: cellText(5, values),
       projectNature: cellText(6, values),
       amount: numericAmount.toFixed(2),
