// functions/src/index.ts
import * as functions from 'firebase-functions';
import { defineSecret } from 'firebase-functions/params';
import { initializeApis } from '../../lib/googleApi';
import {
  loadSecrets,
  GOOGLE_PROJECT_ID,
  GOOGLE_CLIENT_EMAIL,
  GOOGLE_PRIVATE_KEY,
} from '../../lib/server/loadSecrets';
import { findPMSReferenceLogFile, fetchAddressBook, fetchBankAccounts, fetchReferenceNames, fetchSubsidiaryData } from '../../lib/pmsReference';
import { listProjectOverviewFiles, fetchProjectRows } from '../../lib/projectOverview';

<<<<<<< HEAD
=======
const GOOGLE_PROJECT_ID = defineSecret('GOOGLE_PROJECT_ID');
const GOOGLE_CLIENT_EMAIL = defineSecret('GOOGLE_CLIENT_EMAIL');
const GOOGLE_PRIVATE_KEY = defineSecret('GOOGLE_PRIVATE_KEY');

>>>>>>> 60cd4ec7
export const clients = functions
  .runWith({ secrets: [GOOGLE_PROJECT_ID, GOOGLE_CLIENT_EMAIL, GOOGLE_PRIVATE_KEY] })
  .https.onRequest(async (req, res) => {
  try {
<<<<<<< HEAD
    const creds = loadSecrets();
    const { drive, sheets } = initializeApis('service', {
      credentials: {
        project_id: creds.projectId,
        client_email: creds.clientEmail,
        private_key: creds.privateKey,
=======
    const { drive, sheets } = initializeApis('service', {
      credentials: {
        project_id: GOOGLE_PROJECT_ID.value(),
        client_email: GOOGLE_CLIENT_EMAIL.value(),
        private_key: GOOGLE_PRIVATE_KEY.value(),
>>>>>>> 60cd4ec7
      },
    });
    const logId = await findPMSReferenceLogFile(drive);
    const clientsData = await fetchAddressBook(sheets, logId);
    const bankAccounts = await fetchBankAccounts(sheets, logId);
    res.status(200).json({ clients: clientsData, bankAccounts });
  } catch (err: any) {
    console.error('[functions] clients error', err);
    res.status(500).json({ error: err.message });
  }
});

export const businesses = functions
  .runWith({ secrets: [GOOGLE_PROJECT_ID, GOOGLE_CLIENT_EMAIL, GOOGLE_PRIVATE_KEY] })
  .https.onRequest(async (req, res) => {
  try {
<<<<<<< HEAD
    const creds = loadSecrets();
    const { drive, sheets } = initializeApis('service', {
      credentials: {
        project_id: creds.projectId,
        client_email: creds.clientEmail,
        private_key: creds.privateKey,
=======
    const { drive, sheets } = initializeApis('service', {
      credentials: {
        project_id: GOOGLE_PROJECT_ID.value(),
        client_email: GOOGLE_CLIENT_EMAIL.value(),
        private_key: GOOGLE_PRIVATE_KEY.value(),
>>>>>>> 60cd4ec7
      },
    });
    const fileId = req.query.fileId as string | undefined;

    if (fileId) {
      const projectsByCategory = await listProjectOverviewFiles(drive);
      const logId = await findPMSReferenceLogFile(drive);
      const referenceMapping = await fetchReferenceNames(sheets, logId);

      if (fileId === 'select') {
        const addressBook = await fetchAddressBook(sheets, logId);
        const clients = addressBook.map(c => ({ companyName: c.companyName }));
        const bankAccounts = await fetchBankAccounts(sheets, logId);
        const allSubsidiaries = await fetchSubsidiaryData(sheets, logId);
        return res.status(200).json({
          fileId: 'select',
          fileLabel: '',
          projects: [],
          yearCode: '',
          fullCompanyName: '',
          clients,
          bankAccounts,
          subsidiaryInfo: null,
          projectsByCategory,
          referenceMapping,
        });
      }

      try {
        const fileMeta = await drive.files.get({
          fileId,
          fields: 'id, name',
          supportsAllDrives: true,
        });

        const rawName = fileMeta.data.name || '';
        const match = rawName.match(/^(\d{4})\s+(\S+)\s+Project Overview/i);
        const yearCode = match ? match[1] : '';
        const shortCode = match ? match[2] : '';
        const fullCompanyName = referenceMapping[shortCode] || shortCode;
        const projects = await fetchProjectRows(sheets, fileId, 6);
        const addressBook = await fetchAddressBook(sheets, logId);
        const clients = addressBook.map(c => ({ companyName: c.companyName }));
        const bankAccounts = await fetchBankAccounts(sheets, logId);
        const allSubsidiaries = await fetchSubsidiaryData(sheets, logId);
        const subsidiaryInfo = allSubsidiaries.find(r => r.identifier === shortCode) || null;

        return res.status(200).json({
          fileId,
          fileLabel: `${fullCompanyName} - ${yearCode}`,
          projects,
          yearCode,
          fullCompanyName,
          clients,
          bankAccounts,
          subsidiaryInfo,
          projectsByCategory,
          referenceMapping,
        });
      } catch (err) {
        return res.status(400).json({ error: 'Invalid file ID' });
      }
    } else {
      const projectsByCategory = await listProjectOverviewFiles(drive, []);
      res.status(200).json({ projectsByCategory });
    }
  } catch (err: any) {
    console.error('[functions] businesses error', err);
    res.status(500).json({ error: err.message });
  }
});<|MERGE_RESOLUTION|>--- conflicted
+++ resolved
@@ -11,31 +11,16 @@
 import { findPMSReferenceLogFile, fetchAddressBook, fetchBankAccounts, fetchReferenceNames, fetchSubsidiaryData } from '../../lib/pmsReference';
 import { listProjectOverviewFiles, fetchProjectRows } from '../../lib/projectOverview';
 
-<<<<<<< HEAD
-=======
-const GOOGLE_PROJECT_ID = defineSecret('GOOGLE_PROJECT_ID');
-const GOOGLE_CLIENT_EMAIL = defineSecret('GOOGLE_CLIENT_EMAIL');
-const GOOGLE_PRIVATE_KEY = defineSecret('GOOGLE_PRIVATE_KEY');
-
->>>>>>> 60cd4ec7
 export const clients = functions
   .runWith({ secrets: [GOOGLE_PROJECT_ID, GOOGLE_CLIENT_EMAIL, GOOGLE_PRIVATE_KEY] })
   .https.onRequest(async (req, res) => {
   try {
-<<<<<<< HEAD
     const creds = loadSecrets();
     const { drive, sheets } = initializeApis('service', {
       credentials: {
         project_id: creds.projectId,
         client_email: creds.clientEmail,
         private_key: creds.privateKey,
-=======
-    const { drive, sheets } = initializeApis('service', {
-      credentials: {
-        project_id: GOOGLE_PROJECT_ID.value(),
-        client_email: GOOGLE_CLIENT_EMAIL.value(),
-        private_key: GOOGLE_PRIVATE_KEY.value(),
->>>>>>> 60cd4ec7
       },
     });
     const logId = await findPMSReferenceLogFile(drive);
@@ -52,20 +37,12 @@
   .runWith({ secrets: [GOOGLE_PROJECT_ID, GOOGLE_CLIENT_EMAIL, GOOGLE_PRIVATE_KEY] })
   .https.onRequest(async (req, res) => {
   try {
-<<<<<<< HEAD
     const creds = loadSecrets();
     const { drive, sheets } = initializeApis('service', {
       credentials: {
         project_id: creds.projectId,
         client_email: creds.clientEmail,
         private_key: creds.privateKey,
-=======
-    const { drive, sheets } = initializeApis('service', {
-      credentials: {
-        project_id: GOOGLE_PROJECT_ID.value(),
-        client_email: GOOGLE_CLIENT_EMAIL.value(),
-        private_key: GOOGLE_PRIVATE_KEY.value(),
->>>>>>> 60cd4ec7
       },
     });
     const fileId = req.query.fileId as string | undefined;
