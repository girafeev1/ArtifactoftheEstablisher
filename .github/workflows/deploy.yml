--- conflicted
+++ resolved
@@ -8,28 +8,33 @@
   deploy:
     runs-on: ubuntu-latest
     steps:
+      # 1️⃣ Checkout your code
       - uses: actions/checkout@v4
 
+      # 2️⃣ Use Node.js 20
       - uses: actions/setup-node@v4
         with:
           node-version: 20
 
+      # 3️⃣ Install & build
       - run: npm ci
       - run: npm run build
 
+      # 4️⃣ Authenticate to GCP using your secret JSON key
       - uses: google-github-actions/auth@v1
         with:
-<<<<<<< HEAD
-          credentials_json: '${{ secrets.GCP_SA_KEY }}'
-=======
           credentials_json: ${{ secrets.GCP_SA_KEY }}
->>>>>>> 8f11267d
+
+      # 5️⃣ Install / configure gcloud
       - uses: google-github-actions/setup-gcloud@v1
         with:
           version: 'latest'
           project_id: ${{ secrets.GCP_PROJECT_ID }}
 
+      # 6️⃣ Deploy to Firebase Hosting
       - run: npx firebase deploy --only hosting
+
+      # 7️⃣ Build & deploy your container to Cloud Run
       - run: |
           gcloud builds submit --quiet
           gcloud run deploy my-backend-service \
