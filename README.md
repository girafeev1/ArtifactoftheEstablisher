--- conflicted
+++ resolved
@@ -1,49 +1,5 @@
 # ArtifactoftheEstablisher
 
-<<<<<<< HEAD
-This project is a Next.js application used for managing projects with Google Sheets as the primary data store.
-
-## Requirements
-- Node.js 18 or newer
-- npm 9 or newer
-
-## Setup
-1. Install dependencies:
-   ```bash
-   npm install
-   ```
-2. Start the development server:
-   ```bash
-   npm run dev
-   ```
-   The application runs at `http://localhost:3000`.
-3. To run a production build use:
-   ```bash
-   npm run build
-   npm start
-   ```
-4. Execute the test suite with:
-   ```bash
-   npm test
-   ```
-
-## Configuration
-Create a `.env` file in the project root providing the following variables:
-
-```bash
-GOOGLE_PROJECT_ID=<your-google-project-id>
-GOOGLE_CLIENT_EMAIL=<service-account-email>
-GOOGLE_PRIVATE_KEY=<service-account-private-key>
-NEXT_PUBLIC_FIREBASE_API_KEY=<firebase-api-key>
-NEXT_PUBLIC_FIREBASE_AUTH_DOMAIN=<firebase-auth-domain>
-NEXT_PUBLIC_FIREBASE_PROJECT_ID=<firebase-project-id>
-NEXT_PUBLIC_FIREBASE_STORAGE_BUCKET=<firebase-storage-bucket>
-NEXT_PUBLIC_FIREBASE_MESSAGING_SENDER_ID=<firebase-messaging-sender-id>
-NEXT_PUBLIC_FIREBASE_APP_ID=<firebase-app-id>
-```
-
-These values are required to access Google APIs and Firebase services used by the application.
-=======
 This project is built with [Next.js](https://nextjs.org/) and TypeScript.
 
 ## Getting Started
@@ -93,4 +49,3 @@
 ```
 
 These variables can be placed in an `.env.local` file or exported in your shell before running the development server.
->>>>>>> 90596dbb
