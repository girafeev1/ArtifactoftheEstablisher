# ArtifactoftheEstablisher

This project is a Next.js application that integrates with Google Workspace to
generate invoices and manage project data. It is designed to run on
Firebase Hosting backed by Cloud Run.

## Prerequisites

- **Node.js 20** – the Dockerfile and Cloud Run build use Node 20, so local
  development should match.
- **Firebase CLI** – required for deploying hosting configuration and logging
  in (`npm run login:firebase`).
- **Google Cloud credentials** – a service account with access to Secret
  Manager, Cloud Run, and the required Google APIs.

Install dependencies if you haven't already:

```bash
npm install
```

## Running Tests

The repository includes a minimal Jest configuration. Run tests with:

```bash
npm test
```

## Configuring Secrets

<<<<<<< HEAD
Provide the following environment variables with your service account credentials.
If you deploy via **Firebase Functions**, set them using `firebase functions:secrets:set`:

```bash
firebase functions:secrets:set GOOGLE_PROJECT_ID
firebase functions:secrets:set GOOGLE_CLIENT_EMAIL
firebase functions:secrets:set GOOGLE_PRIVATE_KEY
```

Otherwise ensure they are available in the Cloud Run service configuration.

Required variables:

=======
Provide the following environment variables with your service account credentials:
>>>>>>> 64d8c15e

- `GOOGLE_PROJECT_ID`
- `GOOGLE_CLIENT_EMAIL`
- `GOOGLE_PRIVATE_KEY`

<<<<<<< HEAD

=======
>>>>>>> 64d8c15e
Ensure these variables are available in your deployment environment so the
application can retrieve additional secrets from Secret Manager.

## Development and Deployment

- Start a development server with **`npm run dev`**.
- Create a production build with **`npm run build`**.
- Deploy to Cloud Run manually:

  ```bash
  gcloud builds submit --tag gcr.io/$GOOGLE_PROJECT_ID/next-app
  gcloud run deploy next-app \
    --image gcr.io/$GOOGLE_PROJECT_ID/next-app \
    --region us-central1 --platform managed
  ```

<<<<<<< HEAD
- Deploy Firebase Hosting and functions with **`npx firebase deploy --only hosting,functions`** when using Cloud Functions. For Cloud Run, deploy Hosting with **`npx firebase deploy --only hosting`** after the service is updated.

- Check logs if the service seems unreachable:

  ```bash
  gcloud run services logs read next-app --region us-central1   # Cloud Run
firebase functions:log                                       # Cloud Functions
  ```

### Static Export

Set `NEXT_PUBLIC_API_BASE_URL` to your backend API and run:

```bash
npm run export
```

Static files will be created in the `out` directory for deployment to any static host.
=======
- Deploy Firebase Hosting rewrites with **`npx firebase deploy --only hosting`**
  after Cloud Run is updated.

- Check Cloud Run logs if the service seems unreachable:

  ```bash
  gcloud run services logs read next-app --region us-central1
  ```
>>>>>>> 64d8c15e

## Roadmap

- **Invoice API** – located in `pages/api/invoices`, handles invoice creation
  and data retrieval from Google Sheets.
- **Google Sheets integration** – helper utilities in `lib/googleApi.ts` and
  `lib/googleSheetUtils.ts` provide authenticated access to Drive and Sheets.
- **Authentication** – implemented via NextAuth in
  `pages/api/auth/[...nextauth].ts`, using credentials stored in Secret
  Manager.

## Changelog
- Removed leftover `.DS_Store` files and updated `.gitignore` to exclude them.<|MERGE_RESOLUTION|>--- conflicted
+++ resolved
@@ -29,7 +29,6 @@
 
 ## Configuring Secrets
 
-<<<<<<< HEAD
 Provide the following environment variables with your service account credentials.
 If you deploy via **Firebase Functions**, set them using `firebase functions:secrets:set`:
 
@@ -43,18 +42,11 @@
 
 Required variables:
 
-=======
-Provide the following environment variables with your service account credentials:
->>>>>>> 64d8c15e
 
 - `GOOGLE_PROJECT_ID`
 - `GOOGLE_CLIENT_EMAIL`
 - `GOOGLE_PRIVATE_KEY`
 
-<<<<<<< HEAD
-
-=======
->>>>>>> 64d8c15e
 Ensure these variables are available in your deployment environment so the
 application can retrieve additional secrets from Secret Manager.
 
@@ -71,7 +63,6 @@
     --region us-central1 --platform managed
   ```
 
-<<<<<<< HEAD
 - Deploy Firebase Hosting and functions with **`npx firebase deploy --only hosting,functions`** when using Cloud Functions. For Cloud Run, deploy Hosting with **`npx firebase deploy --only hosting`** after the service is updated.
 
 - Check logs if the service seems unreachable:
@@ -90,16 +81,6 @@
 ```
 
 Static files will be created in the `out` directory for deployment to any static host.
-=======
-- Deploy Firebase Hosting rewrites with **`npx firebase deploy --only hosting`**
-  after Cloud Run is updated.
-
-- Check Cloud Run logs if the service seems unreachable:
-
-  ```bash
-  gcloud run services logs read next-app --region us-central1
-  ```
->>>>>>> 64d8c15e
 
 ## Roadmap
 
