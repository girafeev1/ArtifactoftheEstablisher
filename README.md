--- conflicted
+++ resolved
@@ -1,58 +1,19 @@
 # ArtifactoftheEstablisher
 
-This project is built with [Next.js](https://nextjs.org/) and TypeScript.
+## Running Tests
 
-## Getting Started
-
-### Prerequisites
-
-- **Node.js** 18 or newer
-- **npm** 9 or newer
-
-### Installation
-
-Install all dependencies:
+Install dependencies if you haven't already:
 
 ```bash
 npm install
 ```
 
-### Running the Development Server
-
-Start the application in development mode:
+Then run the test suite with:
 
 ```bash
-npm run dev
+npm test
 ```
-
-## Environment Variables
-
-The app relies on several environment variables for Google APIs and Firebase configuration.  At a minimum you must provide credentials for a Google service account so the code can access Google services and Secret Manager:
-
-```bash
-GOOGLE_PROJECT_ID=your-gcp-project-id
-GOOGLE_CLIENT_EMAIL=service-account-email@your-project.iam.gserviceaccount.com
-GOOGLE_PRIVATE_KEY="-----BEGIN PRIVATE KEY-----\n...\n-----END PRIVATE KEY-----\n"
-```
-
-Additional secrets such as `OAUTH_CLIENT_ID`, `OAUTH_CLIENT_SECRET`, `NEXTAUTH_SECRET`, `PMS_REFERENCE_LOG_ID` and `NEXTAUTH_URL` are expected to be stored in Google Secret Manager for the project defined by `GOOGLE_PROJECT_ID`.
-
-Firebase access also requires the following public values:
-
-```bash
-NEXT_PUBLIC_FIREBASE_API_KEY=...
-NEXT_PUBLIC_FIREBASE_AUTH_DOMAIN=...
-NEXT_PUBLIC_FIREBASE_PROJECT_ID=...
-NEXT_PUBLIC_FIREBASE_STORAGE_BUCKET=...
-NEXT_PUBLIC_FIREBASE_MESSAGING_SENDER_ID=...
-NEXT_PUBLIC_FIREBASE_APP_ID=...
-```
-<<<<<<< HEAD
-
-These variables can be placed in an `.env.local` file or exported in your shell before running the development server.
-=======
  
 
 ## Changelog
-- Removed leftover `.DS_Store` files and updated `.gitignore` to exclude them.
->>>>>>> 32cf5aaf
+- Removed leftover `.DS_Store` files and updated `.gitignore` to exclude them.